--- conflicted
+++ resolved
@@ -68,7 +68,7 @@
 | Lines | First File | Second File |
 |---|---|---|
 | 12 | src/app.py:10-21 | src/utils/helpers.py:42-53 |
-<<<<<<< HEAD
+
 ```
 
 The comment also lists which files passed or were blocked by the optional
@@ -82,8 +82,7 @@
 
 _Blocked files:_
 - sample.js
-=======
->>>>>>> 60b88374
+
 ```
 
 To try it locally:
