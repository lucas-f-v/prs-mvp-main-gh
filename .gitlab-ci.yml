--- conflicted
+++ resolved
@@ -42,38 +42,24 @@
     - python scripts/test_gitlab_ci.py
   allow_failure: true
 
-<<<<<<< HEAD
-code-duplication:
-  stage: test
-  image: node:20-alpine
-=======
+
 # jscpd duplicate code check
 jscpd-merge:
   stage: code_quality
   image: node:20
->>>>>>> abcaca4c
+
   rules:
     - if: $CI_PIPELINE_SOURCE == "merge_request_event"
       when: always
     - if: $CI_COMMIT_BRANCH == $CI_DEFAULT_BRANCH
       when: manual
   before_script:
-<<<<<<< HEAD
+
     - apk add --no-cache jq curl
   script:
     - ./scripts/jscpd-ci.sh
   allow_failure: false
-=======
-    - apt-get update && apt-get install -y git jq
-    - git config --global --add safe.directory $CI_PROJECT_DIR
-  script:
-    - scripts/run-jscpd-merge.sh
-    - scripts/post-jscpd-merge-comment.sh
-  allow_failure: true
-  needs:
-    - job: test-configuration
-      optional: true
->>>>>>> abcaca4c
+
 
 # Main MR summarizer job
 mr-summarizer:
